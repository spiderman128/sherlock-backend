import pkg from 'hnswlib-node'; // Import the HNSW library
const { HierarchicalNSW } = pkg;
<<<<<<< HEAD
import fillerMap from "./fillerMap.js";
import path from "path";
import { convertToEmbedding } from "./embedding.js";
import { checkFileExists, extractPageContentAndMetadata } from "./ingestion.js";
import QnAModel from "../models/qna.model.js";
=======
import fillerMap from './fillerMap.js';
import { convertToEmbedding } from './embedding.js';
import { checkFileExists, extractPageContentAndMetadata } from './ingestion.js';
import QnAModel from '../models/qna.model.js';
>>>>>>> fd1aeead

const numDimensions = 512; // the length of data point vector that will be indexed.
const maxElements = 100000; // the maximum number of data points.

/**
 * Search the sentence in the indexing and return the nearest neighbors.
 *
 * @param {string} sentences - The sentence to search in a list of sentences
 * @param {Object} model - The model to use for the conversion
 * @param {Object} indexing - The indexing to use for the search
 * @param {number} nearestNeighbors - The number of nearest neighbors to return
 * @param {boolean} debug - Whether to print debug information
 * @returns - The nearest neighbors which contains distances and IDs with the embedding.
 */
export async function vectorSearch(
    sentences,
    model,
    indexing,
    nearestNeighbors,
    debug = false
) {
    // Convert the sentence to an embedding.
    const queryVector = await convertToEmbedding(model, sentences, debug);

    const start = performance.now();

    const result = indexing.searchKnn(queryVector[0], nearestNeighbors);
    if (debug) {
        console.log(`\nSearch took ${performance.now() - start} milliseconds.`);
    }

    return { ...result, embedding: queryVector[0] };
}

/**
 * Return the matched filler.
 *
 * @param {Object} indexing - The indexing to use for the search
 * @param {Object} model - The model to use for the conversion
 * @param {string} text - The text to search
 * @param {number} nearestNeighbors - The number of nearest neighbors to return
 * @param {boolean} debug - Whether to print debug information
 * @returns - The matched filler
 */
export async function returnMatchedFiller(
    indexingPath,
    model,
    text,
    nearestNeighbors,
    debug
) {
    // Load the existing index
    const indexing = await loadIndexFromFile(
        indexingPath,
        numDimensions,
        maxElements,
        debug
    );

    let result = await vectorSearch(
        [text],
        model,
        indexing,
        nearestNeighbors,
        debug
    );

    let start = performance.now();

    const firstNeighbor = result.neighbors[0];
    const qna = await QnAModel.getQnA(firstNeighbor);

    if (debug) {
        console.log(
            `\nSearching post processing took ${
                performance.now() - start
            } milliseconds (ie. converting embedding ID into fillerText value).`
        );
    }
    return {
        closestMatchingQuestion: qna.question,
        answerToQuestion: qna.answer,
    };
}

export function getContentByKey(arr, key) {
    // Loop through each array element
    for (const element of arr) {
        // Check if the key of the current element matches the given key
        if (element[0] === key) {
            // If a match is found, return the 'fillerID' and 'pageContent'
            return {
                fillerID: element[1].fillerID,
                pageContent: element[1].pageContent,
            };
        }
    }
    // If no match is found, return null
    return null;
}

/**
 * Build the indexing.
 *
 * @param {string} path - The path to save the indexing
 * @param {number} numDimensions - The number of dimensions
 * @param {number} maxElements - The maximum number of elements
 * @param {boolean} debug - Whether to print debug information
 * @returns - The indexing
 */
export function buildIndexing(
    indexingPath,
    numDimensions,
    maxElements,
    debug = false
) {
    const start = performance.now();

    const indexing = new HierarchicalNSW('cosine', numDimensions);
    indexing.initIndex(maxElements);

    indexing.writeIndexSync(indexingPath);

    if (debug) {
        console.log(
            `\nBuilding Index took ${performance.now() - start} milliseconds.`
        );
    }
    return indexing;
}

export async function addToIndex(
<<<<<<< HEAD
  indexingPath,
  model,
  orgId,
  question,
  answer,
  debug
) {
  const start = performance.now();
  // Check if the indexing exists
  const is_existing_index = await checkFileExists(indexingPath);
  let indexing;
  // Load the existing index of create a new one
  if (is_existing_index) {
    console.log(`${indexingPath} Static Index File Exists - Loading File`);
    // Load the existing index
    indexing = await loadIndexFromFile(
      indexingPath,
      numDimensions,
      maxElements,
      debug
    );
  } else {
    console.log(`${indexingPath} No Index File - Building From Scratch`);
    // Build the new indexing
    indexing = await buildIndexing(
      indexingPath,
      numDimensions,
      maxElements,
      debug
    );
  }
  // Convert the text to an embedding.
  const embedding = await convertToEmbedding(model, question, debug);
  const ID = await QnAModel.insert(orgId, question, answer);
  indexing.addPoint(embedding[0], ID);
  indexing.writeIndexSync(indexingPath);

  if (debug) {
    console.log(
      `\nAdd to index took ${performance.now() - start} milliseconds.`
    );
  }
=======
    indexingPath,
    model,
    orgId,
    question,
    answer,
    debug
) {
    const start = performance.now();

    // Check if the indexing exists
    const is_existing_index = await checkFileExists(indexingPath);
    let indexing;
    // Load the existing index or create a new one
    if (is_existing_index) {
        console.log(`${indexingPath} Static Index File Exists - Loading File`);
        // Load the existing index
        indexing = await loadIndexFromFile(
            indexingPath,
            numDimensions,
            maxElements,
            debug
        );
    } else {
        console.log(`${indexingPath} No Index File - Building From Scratch`);
        // Build the new indexing
        indexing = await buildIndexing(
            indexingPath,
            numDimensions,
            maxElements,
            debug
        );
    }

    // Convert the text to an embedding.
    const embedding = await convertToEmbedding(model, question, debug);
    const ID = await QnAModel.insert(orgId, question, answer);
    indexing.addPoint(embedding[0], ID);
    indexing.writeIndexSync(indexingPath);

    if (debug) {
        console.log(
            `\nAdd to index took ${performance.now() - start} milliseconds.`
        );
    }
>>>>>>> fd1aeead
}

/**
 * Add the Bulks Embeddings to the indexing.
 *
 * @param {string} path - The path to save the indexing.
 * @param {Object} indexing - The indexing to add the point to
 * @param {array} embedding - The embedding to add
 * @param {number} ID - The ID to add
 * @param {boolean} debug - Whether to print debug information
 */
export function addBulkToIndex(indexingPath, indexing, embeddings, IDs, debug) {
    const start = performance.now();

    embeddings.forEach((embedding, index) => {
        indexing.addPoint(embedding, IDs[index]);
    });
    indexing.writeIndexSync(indexingPath);

    if (debug) {
        console.log(
            `\nAdd Bulk ${embeddings.length} to index took ${
                performance.now() - start
            } milliseconds.`
        );
    }
}

/**
 * Build the indexing.
 *
 * @param {string} path - The number of dimensions
 * @param {number} numDimensions - The number of dimensions
 * @param {number} maxElements - The maximum number of elements
 * @param {boolean} debug - Whether to print debug information
 * @returns - The indexing
 */
export async function loadIndexFromFile(
    path,
    numDimensions,
    maxElements,
    debug = false
) {
    const start = performance.now();

    // Load index data from file
    const indexing = new HierarchicalNSW('cosine', numDimensions);
    indexing.readIndexSync(path, true);
    indexing.resizeIndex(maxElements);
    if (debug) {
        console.log(
            `\nLoading Index took ${performance.now() - start} milliseconds.`
        );
    }

    return indexing;
}

/**
 * Delete the Embeddings to the indexing.
 *
 * @param {string} indexingPath - The path to the indexing being deleted from
 * @param {Object} indexing - The indexing to delete from
 * @param {string} text - The text to search for and delete
 * @param {boolean} debug - Whether to print debug information
 */
export async function deleteFromIndex(indexingPath, text, debug) {
    const start = performance.now();
    try {
        // Load the existing index
        const indexing = await loadIndexFromFile(
            indexingPath,
            numDimensions,
            maxElements,
            debug
        );
        const { qnaId = undefined } = await QnAModel.delete(text);
        if (qnaId) {
            indexing.markDelete(qnaId);
            indexing.writeIndexSync(indexingPath);
        }
        console.log('Embedding Deleted');
    } catch (e) {
        console.log(e);
    }

    if (debug) {
        console.log(
            `\nDelete from index took ${
                performance.now() - start
            } milliseconds.`
        );
    }
}

export async function addEmbeddings(
    model,
    dataProcessingPath,
    dataProcessedPath,
    indexingPath,
    orgId,
    debug
) {
    // Read all the files in the directory and return the content and move the files to the processed folder.
    const extractionResult = await extractPageContentAndMetadata(
        dataProcessingPath,
        dataProcessedPath,
        'json',
        debug
    );

    // Extract valid values and assign empty if not valid
    const { fillersIDs = [], contents = [] } = extractionResult || {};

    // Get the current count
    console.log('Total Text:', contents.length);
    // if there is any content, add it to the indexing
    if (contents.length) {
        const start = performance.now();
        const newIDs = [];
        // Convert the text to an embedding.
        const embeddings = await convertToEmbedding(model, contents, debug);

        for (let i = 0; i < fillersIDs.length; i++) {
            const ID = await QnAModel.insert(
                orgId,
                contents[i],
                fillerMap.get(fillersIDs[i])
            );
            newIDs.push(ID);
        }
        console.log(newIDs);

        // Check if the indexing exists
        const is_existing_index = await checkFileExists(indexingPath);
        let indexing;
        // Load the existing index of create a new one
        if (is_existing_index) {
            console.log(
                `${indexingPath} Static Index File Exists - Loading File`
            );
            // Load the existing index
            indexing = await loadIndexFromFile(
                indexingPath,
                numDimensions,
                maxElements,
                debug
            );
        } else {
            console.log(
                `${indexingPath} No Index File - Building From Scratch`
            );
            // Build the new indexing
            indexing = await buildIndexing(
                indexingPath,
                numDimensions,
                maxElements,
                debug
            );
        }

        addBulkToIndex(indexingPath, indexing, embeddings, newIDs, debug);

        if (debug) {
            console.log(
                `\nIndexing took ${
                    performance.now() - start
                } milliseconds. shape ${embeddings.length}`
            );
        }
    }
}

export function groupBy(key) {
  return (array) =>
    array.reduce((objectsByKeyValue, obj) => {
      const value = obj[key];
      delete obj[key]; // delete that key.
      objectsByKeyValue[value] = (objectsByKeyValue[value] || []).concat(obj);
      return objectsByKeyValue;
    }, {});
}

export async function addEmbeddingsFromJSON(
<<<<<<< HEAD
  model,
  indexingBasePath,
  defaultIndexing,
  jsonData,
  debug
) {
  const orgIdGroupBy = groupBy("orgId");
  const orgIdGroup = orgIdGroupBy(jsonData);

  for (const [orgId, data] of Object.entries(orgIdGroup)) {
    const question = [],
      answer = [];
    data.forEach((entry) => {
      question.push(entry.question);
      answer.push(entry.answer);
    });
    console.log("Total Text:", question.length);
    // if there is any content, add it to the indexing
    if (question.length) {
      const start = performance.now();
      const newIDs = [];
      const numDimensions = 512; // the length of data point vector that will be indexed.
      const maxElements = 100000; // the maximum number of data points.

      // Convert the text to an embedding.
      const embeddings = await convertToEmbedding(model, question, debug);

      for (let i = 0; i < question.length; i++) {
        const ID = await QnAModel.insert(orgId, question[i], answer[i]);
        newIDs.push(ID);
      }
      console.log(newIDs);
      const id = orgId || defaultIndexing;
      const indexingPath = path.join(indexingBasePath, id + ".hnsw");

      // Check if the indexing exists
      const is_existing_index = await checkFileExists(indexingPath);
      let indexing;
      // Load the existing index of create a new one
      if (is_existing_index) {
        console.log(`${indexingPath} Static Index File Exists - Loading File`);
        // Load the existing index
        indexing = await loadIndexFromFile(
          indexingPath,
          numDimensions,
          maxElements,
          debug
        );
      } else {
        console.log(`${indexingPath} No Index File - Building From Scratch`);
        // Build the new indexing
        indexing = await buildIndexing(
          indexingPath,
          numDimensions,
          maxElements,
          debug
        );
      }

      addBulkToIndex(indexingPath, indexing, embeddings, newIDs, debug);

      if (debug) {
        console.log(
          `\nIndexing took ${performance.now() - start} milliseconds. shape ${
            embeddings.length
          }`
        );
      }
    }
  }

  // Get the current count
=======
    model,
    indexingPath,
    orgId,
    jsonData,
    debug
) {
    const fillersIDs = [],
        contents = [];

    jsonData.forEach((entry) => {
        contents.push(entry.pageContent);
        fillersIDs.push(entry.metadata.fillerID);
    });

    // Get the current count
    console.log('Total Text:', contents.length);
    // if there is any content, add it to the indexing
    if (contents.length) {
        const start = performance.now();
        const newIDs = [];
        const numDimensions = 512; // the length of data point vector that will be indexed.
        const maxElements = 100000; // the maximum number of data points.

        // Convert the text to an embedding.
        const embeddings = await convertToEmbedding(model, contents, debug);

        for (let i = 0; i < fillersIDs.length; i++) {
            const ID = await QnAModel.insert(
                orgId,
                contents[i],
                fillerMap.get(fillersIDs[i])
            );
            newIDs.push(ID);
        }
        console.log(newIDs);

        // Check if the indexing exists
        const is_existing_index = await checkFileExists(indexingPath);
        let indexing;
        // Load the existing index or create a new one
        if (is_existing_index) {
            console.log(
                `${indexingPath} Static Index File Exists - Loading File`
            );
            // Load the existing index
            indexing = await loadIndexFromFile(
                indexingPath,
                numDimensions,
                maxElements,
                debug
            );
        } else {
            console.log(
                `${indexingPath} No Index File - Building From Scratch`
            );
            // Build the new indexing
            indexing = await buildIndexing(
                indexingPath,
                numDimensions,
                maxElements,
                debug
            );
        }

        addBulkToIndex(indexingPath, indexing, embeddings, newIDs, debug);

        if (debug) {
            console.log(
                `\nIndexing took ${
                    performance.now() - start
                } milliseconds. shape ${embeddings.length}`
            );
        }
    }
>>>>>>> fd1aeead
}<|MERGE_RESOLUTION|>--- conflicted
+++ resolved
@@ -1,17 +1,9 @@
 import pkg from 'hnswlib-node'; // Import the HNSW library
 const { HierarchicalNSW } = pkg;
-<<<<<<< HEAD
-import fillerMap from "./fillerMap.js";
-import path from "path";
-import { convertToEmbedding } from "./embedding.js";
-import { checkFileExists, extractPageContentAndMetadata } from "./ingestion.js";
-import QnAModel from "../models/qna.model.js";
-=======
 import fillerMap from './fillerMap.js';
 import { convertToEmbedding } from './embedding.js';
 import { checkFileExists, extractPageContentAndMetadata } from './ingestion.js';
 import QnAModel from '../models/qna.model.js';
->>>>>>> fd1aeead
 
 const numDimensions = 512; // the length of data point vector that will be indexed.
 const maxElements = 100000; // the maximum number of data points.
@@ -144,50 +136,6 @@
 }
 
 export async function addToIndex(
-<<<<<<< HEAD
-  indexingPath,
-  model,
-  orgId,
-  question,
-  answer,
-  debug
-) {
-  const start = performance.now();
-  // Check if the indexing exists
-  const is_existing_index = await checkFileExists(indexingPath);
-  let indexing;
-  // Load the existing index of create a new one
-  if (is_existing_index) {
-    console.log(`${indexingPath} Static Index File Exists - Loading File`);
-    // Load the existing index
-    indexing = await loadIndexFromFile(
-      indexingPath,
-      numDimensions,
-      maxElements,
-      debug
-    );
-  } else {
-    console.log(`${indexingPath} No Index File - Building From Scratch`);
-    // Build the new indexing
-    indexing = await buildIndexing(
-      indexingPath,
-      numDimensions,
-      maxElements,
-      debug
-    );
-  }
-  // Convert the text to an embedding.
-  const embedding = await convertToEmbedding(model, question, debug);
-  const ID = await QnAModel.insert(orgId, question, answer);
-  indexing.addPoint(embedding[0], ID);
-  indexing.writeIndexSync(indexingPath);
-
-  if (debug) {
-    console.log(
-      `\nAdd to index took ${performance.now() - start} milliseconds.`
-    );
-  }
-=======
     indexingPath,
     model,
     orgId,
@@ -232,7 +180,6 @@
             `\nAdd to index took ${performance.now() - start} milliseconds.`
         );
     }
->>>>>>> fd1aeead
 }
 
 /**
@@ -406,91 +353,7 @@
     }
 }
 
-export function groupBy(key) {
-  return (array) =>
-    array.reduce((objectsByKeyValue, obj) => {
-      const value = obj[key];
-      delete obj[key]; // delete that key.
-      objectsByKeyValue[value] = (objectsByKeyValue[value] || []).concat(obj);
-      return objectsByKeyValue;
-    }, {});
-}
-
 export async function addEmbeddingsFromJSON(
-<<<<<<< HEAD
-  model,
-  indexingBasePath,
-  defaultIndexing,
-  jsonData,
-  debug
-) {
-  const orgIdGroupBy = groupBy("orgId");
-  const orgIdGroup = orgIdGroupBy(jsonData);
-
-  for (const [orgId, data] of Object.entries(orgIdGroup)) {
-    const question = [],
-      answer = [];
-    data.forEach((entry) => {
-      question.push(entry.question);
-      answer.push(entry.answer);
-    });
-    console.log("Total Text:", question.length);
-    // if there is any content, add it to the indexing
-    if (question.length) {
-      const start = performance.now();
-      const newIDs = [];
-      const numDimensions = 512; // the length of data point vector that will be indexed.
-      const maxElements = 100000; // the maximum number of data points.
-
-      // Convert the text to an embedding.
-      const embeddings = await convertToEmbedding(model, question, debug);
-
-      for (let i = 0; i < question.length; i++) {
-        const ID = await QnAModel.insert(orgId, question[i], answer[i]);
-        newIDs.push(ID);
-      }
-      console.log(newIDs);
-      const id = orgId || defaultIndexing;
-      const indexingPath = path.join(indexingBasePath, id + ".hnsw");
-
-      // Check if the indexing exists
-      const is_existing_index = await checkFileExists(indexingPath);
-      let indexing;
-      // Load the existing index of create a new one
-      if (is_existing_index) {
-        console.log(`${indexingPath} Static Index File Exists - Loading File`);
-        // Load the existing index
-        indexing = await loadIndexFromFile(
-          indexingPath,
-          numDimensions,
-          maxElements,
-          debug
-        );
-      } else {
-        console.log(`${indexingPath} No Index File - Building From Scratch`);
-        // Build the new indexing
-        indexing = await buildIndexing(
-          indexingPath,
-          numDimensions,
-          maxElements,
-          debug
-        );
-      }
-
-      addBulkToIndex(indexingPath, indexing, embeddings, newIDs, debug);
-
-      if (debug) {
-        console.log(
-          `\nIndexing took ${performance.now() - start} milliseconds. shape ${
-            embeddings.length
-          }`
-        );
-      }
-    }
-  }
-
-  // Get the current count
-=======
     model,
     indexingPath,
     orgId,
@@ -565,5 +428,4 @@
             );
         }
     }
->>>>>>> fd1aeead
 }