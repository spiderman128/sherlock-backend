--- conflicted
+++ resolved
@@ -169,7 +169,10 @@
         contentsMapPath
     );
 
-<<<<<<< HEAD
+    await saveDataToS3(s3, bucketName, './data/to_process', 'to_process');
+    await saveDataToS3(s3, bucketName, './data/processed', 'processed');
+    await saveDataToS3(s3, bucketName, './data/indexing', 'indexing');
+
     console.log(
         `\n----------\nSERVER READY:\n----------\nServer listening on port ${port}\n`
     );
@@ -178,19 +181,13 @@
 process.on('SIGINT', async () => {
     console.log('\nProcess is about to exit. Saving data to S3...');
 
-=======
->>>>>>> 01bc42b4
     await saveDataToS3(s3, bucketName, './data/to_process', 'to_process');
     await saveDataToS3(s3, bucketName, './data/processed', 'processed');
     await saveDataToS3(s3, bucketName, './data/indexing', 'indexing');
 
-<<<<<<< HEAD
     console.log('\nData saved to S3. Shutting down...');
 
     server.close(() => {
         process.exit(0);
     });
-=======
-    console.log(`Server listening on port ${port}`);
->>>>>>> 01bc42b4
 });